#!/usr/bin/env python
from waflib.extras import autowaf as autowaf
from waflib import Options, TaskGen
import waflib.Logs as Logs, waflib.Utils as Utils
import os
import sys
import re
import time
from waflib.Task import Task

# Version of this package (even if built as a child)
MAJOR = '3'
MINOR = '0'
MICRO = '0'
GTK2_ARDOUR_VERSION = "%s.%s.%s" % (MAJOR, MINOR, MICRO)

# Variables for 'waf dist'
APPNAME = 'gtk2_ardour3'
VERSION = GTK2_ARDOUR_VERSION
I18N_PACKAGE = 'gtk2_ardour3'

# Mandatory variables
top = '.'
out = 'build'

path_prefix = 'gtk2_ardour/'

gtk2_ardour_sources = [
        'about.cc',
        'actions.cc',
        'add_route_dialog.cc',
        'ambiguous_file_dialog.cc',
        'analysis_window.cc',
        'ardour_button.cc',
        'ardour_dialog.cc',
        'ardour_ui.cc',
        'ardour_ui2.cc',
        'ardour_ui_dependents.cc',
        'ardour_ui_dialogs.cc',
        'ardour_ui_ed.cc',
        'ardour_ui_mixer.cc',
        'ardour_ui_options.cc',
        'ardour_window.cc',
        'audio_clock.cc',
        'audio_region_editor.cc',
        'audio_region_view.cc',
        'audio_streamview.cc',
        'audio_time_axis.cc',
        'automation_controller.cc',
        'automation_line.cc',
        'automation_region_view.cc',
        'automation_streamview.cc',
        'automation_time_axis.cc',
        'axis_view.cc',
        'bundle_manager.cc',
        'button_joiner.cc',
        'clock_group.cc',
        'configinfo.cc',
        'control_point.cc',
        'control_point_dialog.cc',
        'curvetest.cc',
        'debug.cc',
        'edit_note_dialog.cc',
        'editing.cc',
        'editor.cc',
        'editor_actions.cc',
        'editor_audio_import.cc',
        'editor_audiotrack.cc',
        'editor_canvas.cc',
        'editor_canvas_events.cc',
        'editor_component.cc',
        'editor_cursors.cc',
        'editor_drag.cc',
        'editor_route_groups.cc',
        'editor_export_audio.cc',
        'editor_group_tabs.cc',
        'editor_keys.cc',
        'editor_locations.cc',
        'editor_markers.cc',
        'editor_mixer.cc',
        'editor_mouse.cc',
        'editor_ops.cc',
        'editor_regions.cc',
        'editor_routes.cc',
        'editor_rulers.cc',
        'editor_selection.cc',
        'editor_snapshots.cc',
        'editor_summary.cc',
        'editor_tempodisplay.cc',
        'editor_timefx.cc',
        'engine_dialog.cc',
        'enums.cc',
        'export_channel_selector.cc',
        'export_dialog.cc',
        'export_file_notebook.cc',
        'export_filename_selector.cc',
        'export_format_dialog.cc',
        'export_format_selector.cc',
        'export_preset_selector.cc',
        'export_timespan_selector.cc',
        'fft.cc',
        'fft_graph.cc',
        'fft_result.cc',
        'gain_meter.cc',
        'generic_pluginui.cc',
        'ghostregion.cc',
        'global_port_matrix.cc',
        'group_tabs.cc',
        'gtk-custom-hruler.c',
        'gtk-custom-ruler.c',
        'gtk_pianokeyboard.c',
        'gui_object.cc',
        'insert_time_dialog.cc',
        'interthread_progress_window.cc',
        'io_selector.cc',
        'hit.cc',
        'keyboard.cc',
        'keyeditor.cc',
        'latency_gui.cc',
        'led.cc',
        'level_meter.cc',
        'location_ui.cc',
        'main.cc',
        'main_clock.cc',
        'marker.cc',
        'midi_automation_line.cc',
        'midi_channel_dialog.cc',
        'midi_channel_selector.cc',
        'midi_cut_buffer.cc',
        'midi_export_dialog.cc',
        'midi_list_editor.cc',
        'midi_port_dialog.cc',
        'midi_region_view.cc',
        'midi_scroomer.cc',
        'midi_selection.cc',
        'midi_streamview.cc',
        'midi_time_axis.cc',
        'midi_tracer.cc',
        'midi_velocity_dialog.cc',
        'missing_file_dialog.cc',
        'missing_plugin_dialog.cc',
        'mixer_actor.cc',
        'mixer_group_tabs.cc',
        'mixer_strip.cc',
        'mixer_ui.cc',
        'monitor_section.cc',
        'mono_panner.cc',
        'mono_panner_editor.cc',
        'mouse_cursors.cc',
        'nag.cc',
        'new_plugin_preset_dialog.cc',
        'normalize_dialog.cc',
        'note.cc',
        'note_base.cc',
        'note_player.cc',
        'nsm.cc',
        'nsmclient.cc',
        'option_editor.cc',
        'opts.cc',
        'panner2d.cc',
        'panner_editor.cc',
        'panner_interface.cc',
        'panner_ui.cc',
        'patch_change.cc',
        'piano_roll_header.cc',
        'pingback.cc',
        'playlist_selector.cc',
        'plugin_eq_gui.cc',
        'plugin_selector.cc',
        'plugin_ui.cc',
        'port_group.cc',
        'port_insert_ui.cc',
        'port_matrix.cc',
        'port_matrix_body.cc',
        'port_matrix_column_labels.cc',
        'port_matrix_component.cc',
        'port_matrix_grid.cc',
        'port_matrix_labels.cc',
        'port_matrix_row_labels.cc',
        'processor_box.cc',
        'patch_change_dialog.cc',
        'progress_reporter.cc',
        'prompter.cc',
        'public_editor.cc',
        'quantize_dialog.cc',
        'rc_option_editor.cc',
        'region_editor.cc',
        'region_gain_line.cc',
        'region_layering_order_editor.cc',
        'region_selection.cc',
        'region_view.cc',
        'return_ui.cc',
        'rhythm_ferret.cc',
        'route_group_dialog.cc',
        'route_group_menu.cc',
        'route_params_ui.cc',
        'route_processor_selection.cc',
        'route_time_axis.cc',
        'route_ui.cc',
        'search_path_option.cc',
        'selection.cc',
        'send_ui.cc',
        'session_import_dialog.cc',
        'session_metadata_dialog.cc',
        'session_option_editor.cc',
        'sfdb_ui.cc',
        'shuttle_control.cc',
        'splash.cc',
        'speaker_dialog.cc',
        'startup.cc',
        'step_editor.cc',
        'step_entry.cc',
        'stereo_panner.cc',
        'stereo_panner_editor.cc',
        'streamview.cc',
        'strip_silence_dialog.cc',
        'sys_ex.cc',
        'tape_region_view.cc',
        'tempo_dialog.cc',
        'tempo_lines.cc',
        'theme_manager.cc',
        'time_axis_view.cc',
        'time_axis_view_item.cc',
        'time_fx_dialog.cc',
        'time_info_box.cc',
        'time_selection.cc',
        'track_selection.cc',
        'track_view_list.cc',
        'transpose_dialog.cc',
        'ui_config.cc',
        'utils.cc',
        'verbose_cursor.cc',
        'version.cc',
        'visibility_group.cc',
        'volume_controller.cc',
<<<<<<< HEAD
        'window_proxy.cc'
=======
        'waveview.cc',
        'window_proxy.cc',
# video-timeline related sources:
        'video_image_frame.cc',
        'add_video_dialog.cc',
        'editor_videotimeline.cc',
        'video_timeline.cc',
        'system_exec.cc',
        'video_monitor.cc',
        'transcode_ffmpeg.cc',
        'transcode_video_dialog.cc',
        'video_server_dialog.cc',
        'utils_videotl.cc',
        'export_video_dialog.cc',
        'export_video_infobox.cc'
>>>>>>> 66ee2c8e
]

def options(opt):
    autowaf.set_options(opt)

def configure(conf):
    conf.load('misc')
    conf.load('compiler_cxx')
    autowaf.build_version_files(
        path_prefix + 'version.h',
        path_prefix + 'version.cc',
        'gtk2_ardour', MAJOR, MINOR, MICRO)
    autowaf.configure(conf)

    if re.search ("linux", sys.platform) != None:
        autowaf.check_pkg(conf, 'alsa', uselib_store='ALSA')

    # TODO: Insert a sanity check for on OS X to ensure CoreAudio is present

    autowaf.check_pkg(conf, 'flac', uselib_store='FLAC',
                      atleast_version='1.2.1')
    autowaf.check_pkg(conf, 'gthread-2.0', uselib_store='GTHREAD',
                      atleast_version='2.10.1')
    autowaf.check_pkg(conf, 'gtk+-2.0', uselib_store='GTK',
                      atleast_version='2.18')
    autowaf.check_pkg(conf, 'gtkmm-2.4', uselib_store='GTKMM',
                      atleast_version='2.18')
    autowaf.check_pkg(conf, 'ogg', uselib_store='OGG', atleast_version='1.1.2')
    autowaf.check_pkg(conf, 'x11', uselib_store='X11', atleast_version='1.1', mandatory=False)
    autowaf.check_pkg(conf, 'fontconfig', uselib_store='FONTCONFIG')

    conf.write_config_header('gtk2ardour-config.h', remove=False)

    # Boost headers
    autowaf.check_header(conf, 'cxx', 'boost/shared_ptr.hpp')
    autowaf.check_header(conf, 'cxx', 'boost/weak_ptr.hpp')

# Add a waf `feature' to allow compilation of things using winegcc
from waflib.TaskGen import feature
@feature("wine")
def set_winegcc(self):
    self.env.LINK_CXX = self.env.LINK_CC = 'wineg++'
    self.env.CC = 'winegcc'

def _doPyp(infileName, deps = False):
    outStr = ''
    out = []
    re_spaces = re.compile("\s+")

    if infileName == '-':
        fd = sys.stdin
    else:
        fd = open(infileName)
    inLines = fd.readlines()
    if fd != sys.stdin:
        fd.close()
        

    for line in inLines:
        bits = re_spaces.split(line)
        if bits[0] == '##include':
            incName = bits[1]
            if (deps):
                out += [ incName ]
            else:
                # assume included file comes from same place as source file
                incName = os.path.join (os.path.dirname (infileName), incName);
                outStr += _doPyp(incName)
        else:
            if not deps:
                outStr += line

    # done
    if deps:
        return out
    else:
        return outStr

def include_processor(task):
    infileName = task.inputs[0].srcpath()
    outfileName = os.path.join(out, task.outputs[0].bldpath())
    fdOut = open (outfileName, "w")
    fdOut.write (_doPyp(infileName))
    fdOut.close ()


def build_color_scheme(path, prefix):
    f = open (path, 'r')
    color_scheme = ''
    for line in f:
        if re.search ('^#@color', line):
            line.strip() # remove newline
            words = line.split()
            if len(color_scheme):
                color_scheme += ';'
            color_scheme += prefix
            color_scheme += '_'
            color_scheme += words[1]
            color_scheme += ':'
            color_scheme += words[2]
    f.close()
    return color_scheme

def build(bld):

    if bld.is_defined('WINDOWS_VST_SUPPORT'):
        # If we require VST support we build a stub main() and the FST library
        # here using winegcc, and link it to the GTK front-end library
        obj = bld(features = 'cxx c cxxprogram wine')
        obj.source = '''
                ../libs/fst/fst.c
                ../libs/fst/fstinfofile.c
                ../libs/fst/vsti.c
                ../libs/fst/vstwin.c
                ../vst/winmain.c
        '''
        obj.uselib = 'ALSA'
        obj.use          = [ 'libpbd',
                             'libmidipp',
                             'libtaglib',
                             'libardour',
                             'libardour_cp',
                             'libgtk2_ardour',
                             'libgtkmm2ext',
                             'libtaglib',
                             'libcanvas'
                             ]
        obj.target = 'ardour-3.0-vst.exe.so'
        obj.includes  = [ '../libs/fst', '.' ]
        obj.linkflags = ['-mwindows', '-Wl,--export-dynamic']
        obj.defines = ['_POSIX_SOURCE', 'USE_WS_PREFIX']
        obj.install_path = os.path.join(bld.env['LIBDIR'], 'ardour3')
        # end of the wine executable

        # now the shared library containing the GTK GUI for ardour
        obj = bld (features = 'cxx c cxxshlib')
        obj.source    = gtk2_ardour_sources
        obj.includes  = [ '../libs/fst', '.' ]
        obj.name      = 'libgtk2_ardour'
        obj.target    = 'gtk2_ardour'
    else:
        # just the normal executable version of the GTK GUI
        obj = bld(features = 'cxx c cxxprogram')
        obj.source    = gtk2_ardour_sources
        obj.target = 'ardour-3.0'
        obj.includes = ['.']

    # continue with setup of obj, which could be a shared library
    # or an executable.

    obj.install_path = os.path.join(bld.env['LIBDIR'], 'ardour3')

    obj.uselib       = 'UUID FLAC FONTCONFIG GLIBMM GTHREAD GTK OGG ALSA CURL DL GTKMM LO'
    obj.use          = [ 'libpbd',
                         'libmidipp',
                         'libtaglib',
                         'libardour',
                         'libardour_cp',
                         'libgtkmm2ext',
                         'libtaglib',
                         'libcanvas'
                         ]
    if sys.platform == 'darwin':
        obj.uselib += ' AUDIOUNITS OSX GTKOSX'
        obj.use    += ' libappleutility'
    obj.defines     = [
        'PACKAGE="' + I18N_PACKAGE + '"',
        'VERSIONSTRING="' + bld.env['VERSION'] + '"',
        'DATA_DIR="' + os.path.normpath(bld.env['DATADIR']) + '"',
        'CONFIG_DIR="' + os.path.normpath(bld.env['SYSCONFDIR']) + '"',
        'LOCALEDIR="' + os.path.join(os.path.normpath(bld.env['DATADIR']), 'locale') + '"',
        'PROGRAM_NAME="' + bld.env['PROGRAM_NAME'] + '"'
        ]
    obj.includes += ['../libs']

    if bld.is_defined('HAVE_SUIL'):
        obj.source += [ 'lv2_plugin_ui.cc' ]
        obj.use += [ 'SUIL' ]

    if bld.is_defined('FREESOUND'):
        obj.source +=  [ 'sfdb_freesound_mootcher.cc' ]
        obj.defines += [ 'FREESOUND' ]

    if bld.is_defined('NEED_INTL'):
        obj.linkflags = ' -lintl'

    if bld.is_defined('WINDOWS_VST_SUPPORT'):
        obj.source += [ 'windows_vst_plugin_ui.cc' ]
        obj.defines += [ 'WINDOWS_VST_SUPPORT' ]
        obj.use += [ 'X11' ]
        
    if bld.is_defined('LXVST_SUPPORT'):
        obj.source += [ 'linux_vst_gui_support.cc', 'lxvst_plugin_ui.cc' ]
        obj.defines += [ 'LXVST_SUPPORT' ]
        obj.use += [ 'X11' ]

    if bld.is_defined('WINDOWS_VST_SUPPORT') or bld.is_defined('LXVST_SUPPORT'):
        obj.source += [ 'vst_plugin_ui.cc' ]
        
    if bld.is_defined('PHONE_HOME'):
        obj.defines += [ 'PHONE_HOME' ]

    if bld.is_defined('HAVE_COREAUDIO'):
        TaskGen.task_gen.mappings['.mm'] = TaskGen.task_gen.mappings['.cc']
        obj.source += [ 'cocoacarbon.mm' ]
        obj.use += ' libappleutility '

    if bld.is_defined('AUDIOUNIT_SUPPORT'):
        obj.source += [ 'au_pluginui.mm' ]

    # Wrappers

    wrapper_subst_dict = {
            'INSTALL_PREFIX' : bld.env['PREFIX'],
            'LIBDIR'         : os.path.normpath(bld.env['LIBDIR']),
            'DATADIR'        : os.path.normpath(bld.env['DATADIR']),
            'SYSCONFDIR'     : os.path.normpath(bld.env['SYSCONFDIR']),
            'LIBS'           : 'build/libs',
            'VERSION'        : '3.0',
            'EXECUTABLE'     : 'build/gtk2_ardour/ardour-3.0'
    }

    def set_subst_dict(obj, dict):
        for i in dict:
            setattr(obj, i, dict[i])

    obj              = bld(features = 'subst', rule= 'chmod 0755 ${TGT}')
    obj.source       = 'ardev_common.sh.in'
    obj.target       = 'ardev_common_waf.sh'
    obj.chmod        = Utils.O755
    obj.dict         = wrapper_subst_dict
    set_subst_dict(obj, wrapper_subst_dict)

    obj              = bld(features = 'subst')
    obj.source       = 'ardour.sh.in'
    obj.target       = 'ardour3'
    obj.chmod        = Utils.O755
    obj.dict         = wrapper_subst_dict
    obj.install_path = bld.env['BINDIR']
    set_subst_dict(obj, wrapper_subst_dict)

    if bld.is_defined('WINDOWS_VST_SUPPORT'):
        obj              = bld(features = 'subst')
        obj.source       = '../vst/ardourvst.in'
        obj.target       = 'ardourvst3'
        obj.chmod        = Utils.O755
        obj.dict         = wrapper_subst_dict
        obj.install_path = bld.env['BINDIR']
        set_subst_dict(obj, wrapper_subst_dict)

    # Font configuration

    dark_rc_subst_dict = {}
    light_rc_subst_dict = {}
    font_sizes      = {}
    base_font       = ""

    # Set up font sizes
    if bld.is_defined('GTKOSX'): # OS X fonts
        basefont = ""
        font_sizes = {
                'SMALLER' : '9',
                'SMALL' : '10',
                'NORMAL' : '11',
                'BIGGER' : '17',
                'LARGE' : '18',
                'LARGER' : '28',
                'HUGER' : '36',
                'MASSIVE' : '60',
        }
        
        # There is no acceptable monospace font available on older versions of OS X
        # and no API on those versions to load TTF files that will work with 
        # GTK/fontconfig/pango.
        #
        # In addition, the ArdourMono font gets clipped for some reason on OS X
        #
        # Moreover, Lucida Grande just seems to work even though it is not monospace
        # so just use it.
        #
        font_names = {
            'MONOSPACE' : 'Lucida Grande',
        }
    else: # Linux/X11 fonts
        basefont = '' # unspecified - use system defaults
        font_sizes = {
                'SMALLER' : '8',
                'SMALL' : '9',
                'NORMAL' : '10',
                'BIGGER' : '17',
                'LARGE' : '18',
                'LARGER' : '24',
                'HUGER' : '34',
                'MASSIVE' : '60',
        }
        font_names = {
                'MONOSPACE' : 'ArdourMono',
        }

    # Set up font substitution dictionary
    # @FONT_XXXX@
    for style in ['', 'BOLD', 'ITALIC']:
        for sizename,points in iter(font_sizes.items()):
            if (len (style)):
                key = "_".join (['FONT',style,sizename])
                fontstyle = " ".join ([basefont,style.lower(),points])
            else:
                key = "_".join (['FONT',sizename])
                fontstyle = " ".join ([basefont,points])

            dark_rc_subst_dict[key] = fontstyle
            light_rc_subst_dict[key] = fontstyle

    # @FONT_SIZE_XXXX@
    for sizename,points in iter(font_sizes.items()):
            key = "_".join (['FONT_SIZE',sizename])
            dark_rc_subst_dict[key] = points
            light_rc_subst_dict[key] = points

    # various font names, eg @BOLD_MONOSPACE@
    for font_sym,text in iter(font_names.items()):
        key = font_sym
        dark_rc_subst_dict[key] = text
        light_rc_subst_dict[key] = text

    # RC files
    dark_rc_subst_dict['COLOR_SCHEME'] = build_color_scheme(
        'gtk2_ardour/ardour3_ui_dark.rc.in', 'ARDOUR_DARK')
    dark_rc_subst_dict['COLPREFIX'] = 'ARDOUR_DARK'
    light_rc_subst_dict['COLOR_SCHEME'] = build_color_scheme(
        'gtk2_ardour/ardour3_ui_light.rc.in', 'ARDOUR_LIGHT')
    light_rc_subst_dict['COLPREFIX'] = 'ARDOUR_LIGHT'

    obj              = bld(features = 'subst')
    obj.source       = [ 'ardour3_ui_dark.rc.in' ]
    obj.target       = 'ardour3_ui_dark.rc.pre'
    obj.install_path = None
    set_subst_dict(obj, dark_rc_subst_dict)

    obj              = bld(features = 'subst')
    obj.source       = [ 'ardour3_ui_light.rc.in' ]
    obj.target       = 'ardour3_ui_light.rc.pre'
    obj.install_path = None
    set_subst_dict(obj, light_rc_subst_dict)

    obj              = bld(features = 'subst')
    obj.source       = [ 'ardour3_styles.rc.in' ]
    obj.target       = 'ardour3_dark_styles.rc'
    obj.install_path = None
    set_subst_dict(obj, dark_rc_subst_dict)

    obj              = bld(features = 'subst')
    obj.source       = [ 'ardour3_styles.rc.in' ]
    obj.target       = 'ardour3_light_styles.rc'
    obj.install_path = None
    set_subst_dict(obj, light_rc_subst_dict)

    obj              = bld(features = 'subst')
    obj.source       = [ 'ardour3_fonts.rc.in' ]
    obj.target       = 'ardour3_dark_fonts.rc'
    obj.install_path = None
    set_subst_dict(obj, dark_rc_subst_dict)

    obj              = bld(features = 'subst')
    obj.source       = [ 'ardour3_fonts.rc.in' ]
    obj.target       = 'ardour3_light_fonts.rc'
    obj.install_path = None
    set_subst_dict(obj, light_rc_subst_dict)

    obj              = bld(rule = 'cp ${SRC} ${TGT}')
    obj.source       = [ 'ardour3_widget_list.rc' ]
    obj.target       = 'ardour3_widgets.rc'
    obj.install_path = None

    obj = bld (rule = include_processor)
    obj.source = [ 'ardour3_ui_dark.rc.pre' ]
    # find and add all ##include dependencies as sources
    obj.source += _doPyp (bld.path.find_resource ('ardour3_ui_dark.rc.in').srcpath(), True)
    obj.target = 'ardour3_ui_dark.rc'
    obj.install_path = '${SYSCONFDIR}/ardour3'

    obj = bld (rule = include_processor)
    obj.source = [ 'ardour3_ui_light.rc.pre' ]
    # find and add all ##include dependencies as sources
    obj.source += _doPyp (bld.path.find_resource ('ardour3_ui_light.rc.in').srcpath(), True)
    obj.target = 'ardour3_ui_light.rc'
    obj.install_path = '${SYSCONFDIR}/ardour3'

    # Menus
    menus_argv = []
    if bld.is_defined('GTKOSX'):
        menus_argv = [ '-E', '-P', '-DGTKOSX' ]
    else:
        menus_argv = [ '-E', '-P' ]

    obj = bld(features = 'command-output')
    obj.command = 'cpp'
    obj.command_is_external = True
    obj.no_inputs = True
    obj.argv = menus_argv
    obj.stdin = 'ardour.menus.in'
    obj.stdout = 'ardour.menus'
    obj.dep_vars = ['GTKOSX']
    bld.install_files(os.path.join(bld.env['SYSCONFDIR'], 'ardour3'),
                      'ardour.menus')

    # Keybindings

    # 'SAE-de-keypad', 'SAE-de-nokeypad', 'SAE-us-keypad',
    # 'SAE-us-nokeypad', 'ergonomic-us'

    for b in [ 'mnemonic-us' ] :
        obj = bld(
            target = b + '.bindings',
            source = b + '.bindings.in',
            rule = '../tools/fmt-bindings --platform="%s" --winkey="%s" --accelmap <${SRC} >${TGT}' % (sys.platform, bld.env['WINDOWS_KEY'] )
            )
        obj.install_path = os.path.join(bld.env['SYSCONFDIR'], 'ardour3')

    # not modified at present
    bld.install_files(os.path.join(bld.env['SYSCONFDIR'], 'ardour3'),
                      'step_editing.bindings')
    bld.install_files(os.path.join(bld.env['SYSCONFDIR'], 'ardour3'),
                      'mixer.bindings')

    # Icons/Images
    bld.install_files('${DATADIR}/ardour3/icons', bld.path.ant_glob('icons/*.png'))
    bld.install_files('${DATADIR}/ardour3/pixmaps', bld.path.ant_glob('pixmaps/*.xpm'))
    bld.install_files('${DATADIR}/ardour3', 'splash.png')
    bld.install_files('${DATADIR}/ardour3', 'ArdourMono.ttf')

    # Default UI configuration
    bld.install_files('${SYSCONFDIR}/ardour3', 'ardour3_ui_default.conf')

    # Default export stuff
    bld.install_files('${SYSCONFDIR}/ardour3/export', bld.path.ant_glob('export/*.format'))

    # i18n
    if bld.is_defined('ENABLE_NLS'):
        mo_files = bld.path.ant_glob('po/*.mo')
        for mo in mo_files:
            lang = os.path.basename(mo.srcpath()).replace('.mo', '')
            bld.install_as(os.path.join(bld.env['PREFIX'], 'share', 'locale',
                                        lang, 'LC_MESSAGES', I18N_PACKAGE + '.mo'),
                           mo)

def i18n(bld):
    autowaf.build_i18n(bld, top, 'gtk2_ardour', I18N_PACKAGE, gtk2_ardour_sources,
                       'Paul Davis')

def i18n_pot(bld):
    autowaf.build_i18n_pot(bld, top, 'gtk2_ardour', I18N_PACKAGE, gtk2_ardour_sources,
                       'Paul Davis')

def i18n_po(bld):
    autowaf.build_i18n_po(bld, top, 'gtk2_ardour', I18N_PACKAGE, gtk2_ardour_sources,
                       'Paul Davis')

def i18n_mo(bld):
    autowaf.build_i18n_mo(bld, top, 'gtk2_ardour', I18N_PACKAGE, gtk2_ardour_sources,
                       'Paul Davis')<|MERGE_RESOLUTION|>--- conflicted
+++ resolved
@@ -233,10 +233,6 @@
         'version.cc',
         'visibility_group.cc',
         'volume_controller.cc',
-<<<<<<< HEAD
-        'window_proxy.cc'
-=======
-        'waveview.cc',
         'window_proxy.cc',
 # video-timeline related sources:
         'video_image_frame.cc',
@@ -251,7 +247,6 @@
         'utils_videotl.cc',
         'export_video_dialog.cc',
         'export_video_infobox.cc'
->>>>>>> 66ee2c8e
 ]
 
 def options(opt):
