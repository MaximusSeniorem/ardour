/*
    Copyright (C) 2003 Paul Davis 

    This program is free software; you can redistribute it and/or modify
    it under the terms of the GNU General Public License as published by
    the Free Software Foundation; either version 2 of the License, or
    (at your option) any later version.

    This program is distributed in the hope that it will be useful,
    but WITHOUT ANY WARRANTY; without even the implied warranty of
    MERCHANTABILITY or FITNESS FOR A PARTICULAR PURPOSE.  See the
    GNU General Public License for more details.

    You should have received a copy of the GNU General Public License
    along with this program; if not, write to the Free Software
    Foundation, Inc., 675 Mass Ave, Cambridge, MA 02139, USA.

*/

#include <cstdio>
#include <cmath>

#include <sigc++/bind.h>
#include <gtkmm/stock.h>
#include <pbd/error.h>
#include <pbd/convert.h>
#include <gtkmm2ext/utils.h>

#include "utils.h"
#include "add_route_dialog.h"
#include "i18n.h"

using namespace Gtk;
using namespace Gtkmm2ext;
using namespace sigc;
using namespace std;
using namespace PBD;

static const char* channel_setup_names[] = {
	N_("Mono"),
	N_("Stereo"),
	N_("3 Channels"),
	N_("4 Channels"),
	N_("6 Channels"),
	N_("8 Channels"),
	N_("Manual Setup"),
<<<<<<< HEAD
=======
	"MIDI",
>>>>>>> 7f64e5ac
	0
};

static const char* track_mode_names[] = {
	N_("Normal"),
	N_("Tape"),
	0
};

static vector<string> channel_combo_strings;
static vector<string> track_mode_strings;


AddRouteDialog::AddRouteDialog ()
	: Dialog (_("ardour: add track/bus")),
	  track_button (_("Tracks")),
	  bus_button (_("Busses")),
	  routes_adjustment (1, 1, 128, 1, 4),
	  routes_spinner (routes_adjustment)
{
	if (channel_combo_strings.empty()) {
		channel_combo_strings = I18N (channel_setup_names);
	}

	if (track_mode_strings.empty()) {
		track_mode_strings = I18N (track_mode_names);
	}

	set_name ("AddRouteDialog");
	set_wmclass (X_("ardour_add_track_bus"), "Ardour");
	set_position (Gtk::WIN_POS_MOUSE);

	name_template_entry.set_name ("AddRouteDialogNameTemplateEntry");
	track_button.set_name ("AddRouteDialogRadioButton");
	bus_button.set_name ("AddRouteDialogRadioButton");
	routes_spinner.set_name ("AddRouteDialogSpinner");
	
	RadioButton::Group g = track_button.get_group();
	bus_button.set_group (g);
	track_button.set_active (true);

	HBox *hbrb = manage (new HBox);

	hbrb->set_spacing (6);
	hbrb->pack_start (routes_spinner, true, false, 5);
	hbrb->pack_start (track_button, true, false, 5);
	hbrb->pack_start (bus_button, true, false, 5);

	aframe.set_label (_("Add"));
	aframe.set_shadow_type (SHADOW_IN);
	aframe.add (*hbrb);

	set_popdown_strings (channel_combo, channel_combo_strings);
	set_popdown_strings (track_mode_combo, track_mode_strings);
	channel_combo.set_active_text (channel_combo_strings.front());
	channel_combo.set_name (X_("ChannelCountSelector"));

	track_button.signal_clicked().connect (mem_fun (*this, &AddRouteDialog::track_type_chosen));
	bus_button.signal_clicked().connect (mem_fun (*this, &AddRouteDialog::track_type_chosen));

	track_mode_combo.set_active_text (track_mode_strings.front());
	track_mode_combo.set_name (X_("ChannelCountSelector"));
	
#if NOT_USEFUL_YET
	HBox *hbnt = manage (new HBox);

	hbnt->pack_start (*(manage (new Label (_("Name (template)")))), false, false);
	hbnt->pack_start (name_template_entry, true, true);
#endif
	VBox *dvbox = manage (new VBox);
	HBox *dhbox = manage (new HBox);

        ccframe.set_label (_("Channel Configuration"));
	ccframe.set_shadow_type (SHADOW_IN);

	dvbox->pack_start (channel_combo, true, false, 5);
	dvbox->pack_start (track_mode_combo, true, false, 5);
	dhbox->pack_start (*dvbox, true, false, 5);

	ccframe.add (*dhbox);

	get_vbox()->pack_start (aframe, true, false, 10);
	get_vbox()->pack_start (ccframe, true, false);
#if NOT_USEFUL_YET
	get_vbox()->pack_start (*hbnt, false, false);
#endif

	get_vbox()->show_all ();

	add_button (Stock::CANCEL, RESPONSE_CANCEL);
	add_button (Stock::ADD, RESPONSE_ACCEPT);
}

AddRouteDialog::~AddRouteDialog ()
{
}

void
AddRouteDialog::track_type_chosen ()
{
	if (track_button.get_active()) {
		track_mode_combo.set_sensitive (true);
	} else {
		track_mode_combo.set_sensitive (false);
	}
}

bool
AddRouteDialog::track ()
{
	return track_button.get_active ();
}

ARDOUR::DataType
AddRouteDialog::type ()
{
	// FIXME: ew
	
	const string str = channel_combo.get_active_text();
	if (str == _("MIDI"))
		return ARDOUR::DataType::MIDI;
	else
		return ARDOUR::DataType::AUDIO;
}

string
AddRouteDialog::name_template ()
{
	return name_template_entry.get_text ();
}

int
AddRouteDialog::count ()
{
	return (int) floor (routes_adjustment.get_value ());
}

ARDOUR::TrackMode
AddRouteDialog::mode ()
{
	Glib::ustring str = track_mode_combo.get_active_text();
	if (str == _("Normal")) {
		return ARDOUR::Normal;
	} else if (str == _("Tape")) {
		return ARDOUR::Destructive;
	} else {
		fatal << string_compose (X_("programming error: unknown track mode in add route dialog combo = %1"), str)
		      << endmsg;
		/*NOTREACHED*/
	}
	/* keep gcc happy */
	return ARDOUR::Normal;
}

int
AddRouteDialog::channels ()
{
	string str = channel_combo.get_active_text();
	int chns;

	if (str == _("Mono") || str == _("MIDI")) {
		return 1;
	} else if (str == _("Stereo")) {
		return 2;
	} else if ((chns = PBD::atoi (str)) != 0) {
		return chns;
	} 

	return 0;
}
<|MERGE_RESOLUTION|>--- conflicted
+++ resolved
@@ -44,10 +44,7 @@
 	N_("6 Channels"),
 	N_("8 Channels"),
 	N_("Manual Setup"),
-<<<<<<< HEAD
-=======
 	"MIDI",
->>>>>>> 7f64e5ac
 	0
 };
 
